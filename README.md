# 🍽️ SwiftBill POS by NMD

A professional Point of Sale system built with Electron for restaurant operations, featuring dual billing modes, thermal printing, and comprehensive menu management.

## ✨ Features

### 🏪 **Dual Billing Modes**
- **Table Service** (14 tables) - Traditional dine-in billing
- **Counter Billing** (6 counters) - Quick service with automatic ₹5 discount per item

### 🖨️ **Professional Printing**
- **Silent Printing** - Automatic thermal printer detection
- **KOT (Kitchen Order Ticket)** - Item names and quantities for kitchen
- **Customer Bills** - Professional receipts with business details
- **8cm Thermal Paper** optimized formatting

### 🔍 **Smart Search**
- Real-time menu item search with keyboard navigation
- Arrow key navigation (↑/↓) and Enter to select
- Quick search shortcuts (`/` key or `F3`)
- Highlighted search results

### 📱 **User Interface**
- Clean, responsive design optimized for touch screens
- Visual table/counter status indicators
- Real-time order management
- Professional service selector

## 🛠️ Technology Stack

- **Electron** - Desktop application framework
- **Vanilla JavaScript** - No external UI frameworks for optimal performance
- **CSS Grid & Flexbox** - Responsive layouts
- **Local Storage** - Order persistence
- **Node.js** - File system operations

## 📁 Project Structure

```
├── main.js                 # Electron main process
├── renderer.js             # UI logic and components
├── index.html              # Application layout
├── package.json            # Dependencies and scripts
├── src/
│   ├── components/         # UI components (future modularization)
│   ├── storage/           # Data files
│   │   ├── menu.json      # 193 menu items with categories
│   │   └── orders.json    # Order tracking
│   └── utils/             # Utility functions
├── styles/                # CSS stylesheets
│   ├── main.css          # Main layout styles
│   └── billing.css       # Billing screen styles
└── .github/
    └── copilot-instructions.md  # Development guidelines
```

## 🚀 Quick Start

### Prerequisites
- Node.js (v14 or higher)
- npm or yarn package manager

### Installation

1. **Clone the repository**
   ```bash
   https://github.com/NinjaBeameR/SwiftBill-POS.git
   cd udupi-pos-system
   ```

2. **Install dependencies**
   ```bash
   npm install
   ```

3. **Start the application**
   ```bash
   npm start
   ```

## ⌨️ Keyboard Shortcuts

| Key | Action |
|-----|--------|
| `Escape` | Navigate back/exit current screen |
| `F1` / `F2` | Print order (KOT + Bill) |
| `F3` | Focus search bar |
| `F4` | Test printer functionality |
| `/` | Quick search shortcut |
| `↑` / `↓` | Navigate search results |
| `Enter` | Select highlighted item |

## 🖨️ Print Configuration

### Supported Printers
- Thermal receipt printers (80mm width)
- USB, Network, and Bluetooth printers
- Generic POS printers

### Print Settings
- **Silent printing** with automatic printer detection
- **203 DPI** resolution for thermal printers
- **Enhanced fonts** (16px base) for better readability
- **Professional formatting** with proper margins

## 🔧 Development

### Code Style Guidelines
- Modular class-based components
- Consistent error handling
- camelCase naming convention
- Comprehensive commenting

### Future Enhancements
- [ ] User authentication system
- [ ] Sales reporting and analytics
- [ ] Inventory management
- [ ] Multiple restaurant support
- [ ] Cloud synchronization
- [ ] Mobile app companion

## 📄 License

This project is licensed under the MIT License - see the [LICENSE](LICENSE) file for details.

## 🤝 Contributing

1. Fork the repository
2. Create a feature branch (`git checkout -b feature/amazing-feature`)
3. Commit your changes (`git commit -m 'Add amazing feature'`)
4. Push to the branch (`git push origin feature/amazing-feature`)
5. Open a Pull Request

## 📞 Support

For support and questions:
- Create an issue in this repository
<<<<<<< HEAD
- Email: [nandanmd@proton.me]

=======
- 
>>>>>>> 27df98a2
## 🙏 Acknowledgments

- Built with Electron framework
- Designed for restaurant operations
- Optimized for thermal printing
- Powered by NMD

---

**Made with ❤️ for the restaurant industry**<|MERGE_RESOLUTION|>--- conflicted
+++ resolved
@@ -135,12 +135,8 @@
 
 For support and questions:
 - Create an issue in this repository
-<<<<<<< HEAD
-- Email: [nandanmd@proton.me]
+- Email: [your-email@example.com]
 
-=======
-- 
->>>>>>> 27df98a2
 ## 🙏 Acknowledgments
 
 - Built with Electron framework
